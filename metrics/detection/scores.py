--- conflicted
+++ resolved
@@ -74,15 +74,11 @@
 
         # Apply the hungarian algorithm,
         # using log on the distance helps getting better matches
-<<<<<<< HEAD
         # Because of the log, we need to ensure there is no Distance of 0
         D[D == 0] = 1e-6
         truth_couple, pred_couple = optimize.linear_sum_assignment(numpy.log(D))
         
-=======
-        truth_couple, pred_couple = optimize.linear_sum_assignment(numpy.log(D + 1e+6))
-
->>>>>>> 45f492cd
+
         # Check if all distances are smaller than the threshold
         distances = D[truth_couple, pred_couple]
         truth_couple = truth_couple[distances < self.threshold]
